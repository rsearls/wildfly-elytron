/*
 * JBoss, Home of Professional Open Source.
 * Copyright 2024 Red Hat, Inc., and individual contributors
 * as indicated by the @author tags.
 *
 * Licensed under the Apache License, Version 2.0 (the "License");
 * you may not use this file except in compliance with the License.
 * You may obtain a copy of the License at
 *
 *      http://www.apache.org/licenses/LICENSE-2.0
 *
 *  Unless required by applicable law or agreed to in writing, software
 *  distributed under the License is distributed on an "AS IS" BASIS,
 *  WITHOUT WARRANTIES OR CONDITIONS OF ANY KIND, either express or implied.
 *  See the License for the specific language governing permissions and
 *  limitations under the License.
 */

package org.wildfly.security.http.oidc;

import static org.wildfly.security.http.oidc.ElytronMessages.log;
import static org.wildfly.security.http.oidc.Oidc.KEYCLOAK_QUERY_BEARER_TOKEN;

import java.io.IOException;
import java.util.List;

/**
 * Pre-installed actions that must be authenticated
 *
 * Actions include:
 *
 * CORS Origin Check and Response headers
 * k_query_bearer_token: Get bearer token from server for Javascripts CORS requests
 *
 * @author <a href="mailto:bill@burkecentral.com">Bill Burke</a>
 * @author <a href="mailto:fjuma@redhat.com">Farah Juma</a>
 */
public class AuthenticatedActionsHandler {

    private OidcClientConfiguration deployment;
    private OidcHttpFacade facade;

    public AuthenticatedActionsHandler(OidcClientConfiguration deployment, OidcHttpFacade facade) {
        this.deployment = deployment;
        this.facade = facade;
    }

    public boolean handledRequest() {
        log.debugv("AuthenticatedActionsValve.invoke {0}", facade.getRequest().getURI());
        log.trace("## AuthenticatedActionsHandler.handledRequest");
        if (corsRequest()) return true;
        String requestUri = facade.getRequest().getURI();
        if (requestUri.endsWith(KEYCLOAK_QUERY_BEARER_TOKEN)) {
            queryBearerToken();
            return true;
        }
<<<<<<< HEAD

=======
        log.trace("## AuthenticatedActionsHandler.handledRequest  before logoutHandler.tryLogout");
        if (logoutHandler.tryLogout(facade)) {
            return true;
        }
        log.trace("## AuthenticatedActionsHandler.handledRequest  after logoutHandler.tryLogout");
>>>>>>> 6cdc7b3f
        return false;
    }

    protected void queryBearerToken()  {
        log.debugv("queryBearerToken {0}",facade.getRequest().getURI());
        if (abortTokenResponse()) return;
        facade.getResponse().setStatus(200);
        facade.getResponse().setHeader("Content-Type", "text/plain");
        try {
            facade.getResponse().getOutputStream().write(facade.getSecurityContext().getTokenString().getBytes());
        } catch (IOException e) {
            throw new RuntimeException(e);
        }
        facade.getResponse().end();
    }

    protected boolean abortTokenResponse() {
        if (facade.getSecurityContext() == null) {
            log.debugv("Not logged in, sending back 401: {0}",facade.getRequest().getURI());
            facade.getResponse().sendError(401);
            facade.getResponse().end();
            return true;
        }
        if (!deployment.isExposeToken()) {
            facade.getResponse().setStatus(200);
            facade.getResponse().end();
            return true;
        }
        // Don't allow a CORS request if we're not validating CORS requests
        String origin = facade.getRequest().getHeader(CorsHeaders.ORIGIN);
        if (! deployment.isCors() && origin != null && ! origin.equals("null")) {
            facade.getResponse().setStatus(200);
            facade.getResponse().end();
            return true;
        }
        return false;
    }

    protected boolean corsRequest()  {
        if (! deployment.isCors()) return false;
        OidcSecurityContext securityContext = facade.getSecurityContext();
        String origin = facade.getRequest().getHeader(CorsHeaders.ORIGIN);
        origin = "null".equals(origin) ? null : origin;
        String exposeHeaders = deployment.getCorsExposedHeaders();

        String requestOrigin = getOrigin(facade.getRequest().getURI());
        log.debugv("Origin: {0} uri: {1}", origin, facade.getRequest().getURI());
        if (securityContext != null && origin != null && ! origin.equals(requestOrigin)) {
            AccessToken token = securityContext.getToken();
            List<String> allowedOrigins = token.getAllowedOrigins();

            log.debugf("Allowed origins in token: %s", allowedOrigins);

            if (allowedOrigins == null || (!allowedOrigins.contains("*") && !allowedOrigins.contains(origin))) {
                if (allowedOrigins == null) {
                    log.debugv("allowedOrigins was null in token");
                } else {
                    log.debugv("allowedOrigins did not contain origin");
                }
                facade.getResponse().sendError(403);
                facade.getResponse().end();
                return true;
            }
            log.debugv("returning origin: {0}", origin);
            facade.getResponse().setStatus(200);
            facade.getResponse().setHeader(CorsHeaders.ACCESS_CONTROL_ALLOW_ORIGIN, origin);
            facade.getResponse().setHeader(CorsHeaders.ACCESS_CONTROL_ALLOW_CREDENTIALS, "true");
            if (exposeHeaders != null) {
                facade.getResponse().setHeader(CorsHeaders.ACCESS_CONTROL_EXPOSE_HEADERS, exposeHeaders);
            }
        } else {
            log.debugv("cors validation not needed as we are not a secure session or origin header was null: {0}", facade.getRequest().getURI());
        }
        return false;
    }

    private static String getOrigin(String uri) {
        String u = uri;
        int e = u.indexOf('/', 8);
        return e != -1 ? u.substring(0, u.indexOf('/', 8)) : u;
    }
}<|MERGE_RESOLUTION|>--- conflicted
+++ resolved
@@ -54,15 +54,7 @@
             queryBearerToken();
             return true;
         }
-<<<<<<< HEAD
 
-=======
-        log.trace("## AuthenticatedActionsHandler.handledRequest  before logoutHandler.tryLogout");
-        if (logoutHandler.tryLogout(facade)) {
-            return true;
-        }
-        log.trace("## AuthenticatedActionsHandler.handledRequest  after logoutHandler.tryLogout");
->>>>>>> 6cdc7b3f
         return false;
     }
 
