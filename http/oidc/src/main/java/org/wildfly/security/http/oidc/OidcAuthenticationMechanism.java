--- conflicted
+++ resolved
@@ -94,12 +94,7 @@
         if (AuthOutcome.AUTHENTICATED.equals(outcome)) {
             log.trace("## OidcAuthenticationMechanism AUTHENTICATED tmpURI: " + tmpURI);
             if (new AuthenticatedActionsHandler(oidcClientConfiguration, httpFacade).handledRequest()
-<<<<<<< HEAD
                     || logoutHandler.tryLogout(httpFacade)) {
-=======
-            ) {
-                log.trace("## OidcAuthenticationMechanism AUTHENTICATED authenticationInProgress");
->>>>>>> 6cdc7b3f
                 httpFacade.authenticationInProgress();
             } else {
                 log.trace("## OidcAuthenticationMechanism AUTHENTICATED authenticationComplete");
@@ -107,7 +102,6 @@
             }
             return;
         }
-<<<<<<< HEAD
 
         if (AuthOutcome.NOT_ATTEMPTED.equals(outcome)) {
             if (logoutHandler.tryBackChannelLogout(httpFacade)) {
@@ -116,9 +110,6 @@
             }
         }
 
-=======
-        log.trace("## OidcAuthenticationMechanism after AUTHENTICATED tmpURI: " + tmpURI);
->>>>>>> 6cdc7b3f
         AuthChallenge challenge = authenticator.getChallenge();
         if (challenge != null) {
             log.trace("## OidcAuthenticationMechanism noAuthenticationInProgress tmpURI: " + tmpURI);
