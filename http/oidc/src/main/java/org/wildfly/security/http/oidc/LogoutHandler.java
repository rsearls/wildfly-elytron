--- conflicted
+++ resolved
@@ -70,17 +70,6 @@
             return false;
         }
 
-<<<<<<< HEAD
-=======
-        if (isSessionMarkedForInvalidation(facade)) {
-            // session marked for invalidation, invalidate it
-            log.trace("## LogoutHandler.tryLogout isSessionMarkedForInvalidation");
-            log.debug("Invalidating pending logout session");
-            facade.getTokenStore().logout(false);
-            return true;
-        }
-
->>>>>>> 6cdc7b3f
         if (isRpInitiatedLogoutPath(facade)) {
             log.trace("## LogoutHandler.tryLogout isRpInitiatedLogoutPath");
             redirectEndSessionEndpoint(facade);
@@ -88,20 +77,9 @@
         }
 
         if (isLogoutCallbackPath(facade)) {
-<<<<<<< HEAD
-            if (isFrontChannel(facade)) {
-                handleFrontChannelLogoutRequest(facade);
-                return true;
-            } else {
-                // we have an active session, should have received a GET logout request
-                facade.getResponse().setStatus(HttpStatus.SC_METHOD_NOT_ALLOWED);
-                facade.authenticationFailed();
-            }
-=======
             log.trace("## LogoutHandler.tryLogout isLogoutCallbackPath");
             handleLogoutRequest(facade);
             return true;
->>>>>>> 6cdc7b3f
         }
         log.trace("## LogoutHandler returning FALSE from tryLogout");
         return false;
