/*
 * JBoss, Home of Professional Open Source.
 * Copyright 2014 Red Hat, Inc., and individual contributors
 * as indicated by the @author tags.
 *
 * Licensed under the Apache License, Version 2.0 (the "License");
 * you may not use this file except in compliance with the License.
 * You may obtain a copy of the License at
 *
 *     http://www.apache.org/licenses/LICENSE-2.0
 *
 * Unless required by applicable law or agreed to in writing, software
 * distributed under the License is distributed on an "AS IS" BASIS,
 * WITHOUT WARRANTIES OR CONDITIONS OF ANY KIND, either express or implied.
 * See the License for the specific language governing permissions and
 * limitations under the License.
 */

package org.wildfly.security.password.impl;

import static org.wildfly.common.math.HashMath.multiHashOrdered;
import static org.wildfly.security.password.impl.ElytronMessages.log;

import java.io.NotSerializableException;
import java.io.ObjectInputStream;
import java.nio.charset.Charset;
import java.nio.charset.StandardCharsets;
import java.security.InvalidAlgorithmParameterException;
import java.security.InvalidKeyException;
import java.security.Key;
import java.security.MessageDigest;
import java.security.NoSuchAlgorithmException;
import java.security.spec.AlgorithmParameterSpec;
import java.security.spec.InvalidKeySpecException;
import java.security.spec.KeySpec;
import java.util.Arrays;

import javax.crypto.Mac;
import javax.crypto.spec.SecretKeySpec;

import org.wildfly.security.password.Password;
import org.wildfly.security.password.spec.IteratedPasswordAlgorithmSpec;
import org.wildfly.security.password.spec.SaltedPasswordAlgorithmSpec;
import org.wildfly.security.password.interfaces.ScramDigestPassword;
import org.wildfly.security.password.spec.ClearPasswordSpec;
import org.wildfly.security.password.spec.IteratedSaltedPasswordAlgorithmSpec;
import org.wildfly.security.password.spec.IteratedSaltedHashPasswordSpec;
import org.wildfly.security.password.spec.SaltedHashPasswordSpec;

/**
 * A {@link org.wildfly.security.password.Password} implementation for {@link org.wildfly.security.password.interfaces.ScramDigestPassword}.
 *
 * @author <a href="mailto:sguilhen@redhat.com">Stefan Guilhen</a>
 */
class ScramDigestPasswordImpl extends AbstractPasswordImpl implements ScramDigestPassword {

    private static final long serialVersionUID = 5831469808883867480L;

    private static final String HMAC_SHA1_ALGORITHM = "HmacSHA1";
    private static final String HMAC_SHA256_ALGORITHM = "HmacSHA256";
    private static final String HMAC_SHA384_ALGORITHM = "HmacSHA384";
    private static final String HMAC_SHA512_ALGORITHM = "HmacSHA512";

    private final String algorithm;
    private final byte[] digest;
    private final byte[] salt;
    private final int iterationCount;

    ScramDigestPasswordImpl(final String algorithm, final byte[] digest, final byte[] salt, final int iterationCount) {
        this.algorithm = algorithm;
        this.digest = digest;
        this.salt = salt;
        this.iterationCount = iterationCount;
    }

    ScramDigestPasswordImpl(final ScramDigestPassword password) {
        this(password.getAlgorithm(), password.getDigest().clone(), password.getSalt().clone(), password.getIterationCount());
    }

    ScramDigestPasswordImpl(final String algorithm, final IteratedSaltedHashPasswordSpec spec) {
        this(algorithm, spec.getHash().clone(), spec.getSalt().clone(), spec.getIterationCount());
    }

    ScramDigestPasswordImpl(final String algorithm, final SaltedHashPasswordSpec spec) {
        this(algorithm, spec.getHash().clone(), spec.getSalt().clone(), DEFAULT_ITERATION_COUNT);
    }

    ScramDigestPasswordImpl(final String algorithm, final ClearPasswordSpec spec) throws InvalidKeySpecException, NoSuchAlgorithmException, InvalidKeyException {
        this(algorithm, spec.getEncodedPassword(), PasswordUtil.generateRandomSalt(DEFAULT_SALT_SIZE), DEFAULT_ITERATION_COUNT);
    }

    ScramDigestPasswordImpl(final String algorithm, final char[] password, final Charset hashCharset) throws InvalidKeySpecException, NoSuchAlgorithmException, InvalidKeyException {
        this(algorithm, password, PasswordUtil.generateRandomSalt(DEFAULT_SALT_SIZE), DEFAULT_ITERATION_COUNT, hashCharset);
    }

    ScramDigestPasswordImpl(final String algorithm, final char[] password, final IteratedSaltedPasswordAlgorithmSpec spec, final Charset hashCharset) throws InvalidKeySpecException, NoSuchAlgorithmException, InvalidKeyException {
        this(algorithm, password, spec.getSalt(), spec.getIterationCount(), hashCharset);
    }

    ScramDigestPasswordImpl(final String algorithm, final char[] password, final SaltedPasswordAlgorithmSpec spec, final Charset hashCharset) throws InvalidKeySpecException, NoSuchAlgorithmException, InvalidKeyException {
        this(algorithm, password, spec.getSalt(), DEFAULT_ITERATION_COUNT, hashCharset);
    }

    ScramDigestPasswordImpl(final String algorithm, final char[] password, final IteratedPasswordAlgorithmSpec spec, final Charset hashCharset) throws InvalidKeySpecException, NoSuchAlgorithmException, InvalidKeyException {
        this(algorithm, password, PasswordUtil.generateRandomSalt(DEFAULT_SALT_SIZE), spec.getIterationCount(), hashCharset);
    }

    ScramDigestPasswordImpl(final String algorithm, final char[] password, final byte[] salt, final int iterationCount) throws InvalidKeyException, NoSuchAlgorithmException {
        this(algorithm, scramDigest(algorithm, getNormalizedPasswordBytes(password), salt, iterationCount), salt, iterationCount);
    }

    ScramDigestPasswordImpl(final String algorithm, final char[] password, final byte[] salt, final int iterationCount, final Charset hashCharset) throws InvalidKeyException, NoSuchAlgorithmException {
        this.algorithm = algorithm;
        this.digest = scramDigest(algorithm, getNormalizedPasswordBytes(password, hashCharset), salt, iterationCount, hashCharset);
        this.salt = salt;
        this.iterationCount = iterationCount;
    }

    @Override
    public String getAlgorithm() {
        return this.algorithm;
    }

    @Override
    public byte[] getDigest() {
        try {
            return this.digest.clone();
        } catch (NullPointerException npe) {
            throw new IllegalStateException();
        }
    }

    @Override
    public byte[] getSalt() {
        try {
            return this.salt.clone();
        } catch (NullPointerException npe) {
            throw new IllegalStateException();
        }
    }

    @Override
    public int getIterationCount() {
        return this.iterationCount;
    }

    @Override
    <T extends KeySpec> boolean convertibleTo(Class<T> keySpecType) {
        return keySpecType.isAssignableFrom(IteratedSaltedHashPasswordSpec.class);
    }

    @Override
    Password translate(final AlgorithmParameterSpec parameterSpec) throws InvalidKeyException, InvalidAlgorithmParameterException {
        if (parameterSpec instanceof IteratedSaltedPasswordAlgorithmSpec) {
            IteratedSaltedPasswordAlgorithmSpec updateSpec = (IteratedSaltedPasswordAlgorithmSpec) parameterSpec;
            byte[] updateSalt = updateSpec.getSalt();
            if (updateSalt != null && ! Arrays.equals(updateSalt, salt)) {
                throw new InvalidAlgorithmParameterException();
            }
            int updateIterationCount = updateSpec.getIterationCount();
            if (updateIterationCount < this.iterationCount) {
                throw new InvalidAlgorithmParameterException();
            }
            if (updateIterationCount == this.iterationCount) {
                return this;
            }
            byte[] digest = this.digest.clone();
            try {
                addIterations(digest, getMacInstance(algorithm, digest), this.iterationCount, updateIterationCount);
            } catch (NoSuchAlgorithmException | InvalidKeyException e) {
                throw new InvalidKeyException(e);
            }
            return new ScramDigestPasswordImpl(algorithm, digest, updateSalt, updateIterationCount);
        } else if (parameterSpec instanceof IteratedPasswordAlgorithmSpec) {
            final IteratedPasswordAlgorithmSpec updateSpec = (IteratedPasswordAlgorithmSpec) parameterSpec;
            int updateIterationCount = updateSpec.getIterationCount();
            if (updateIterationCount < this.iterationCount) {
                throw new InvalidAlgorithmParameterException();
            }
            if (updateIterationCount == this.iterationCount) {
                return this;
            }
            try {
                addIterations(digest, getMacInstance(algorithm, digest), this.iterationCount, updateIterationCount);
            } catch (NoSuchAlgorithmException | InvalidKeyException e) {
                throw new InvalidKeyException(e);
            }
            return new ScramDigestPasswordImpl(algorithm, digest, salt, updateIterationCount);
        } else if (parameterSpec instanceof SaltedPasswordAlgorithmSpec) {
            SaltedPasswordAlgorithmSpec updateSpec = (SaltedPasswordAlgorithmSpec) parameterSpec;
            byte[] updateSalt = updateSpec.getSalt();
            if (updateSalt != null && ! Arrays.equals(updateSalt, salt)) {
                throw new InvalidAlgorithmParameterException();
            }
            return this;
        }
        throw new InvalidAlgorithmParameterException();
    }

    @Override
    boolean verify(char[] guess) throws InvalidKeyException {
        return verify(guess, StandardCharsets.UTF_8);
    }

    @Override
    boolean verify(char[] guess, Charset hashCharset) throws InvalidKeyException {
        if (guess.length == 0) return false;
        try {
            byte[] output = scramDigest(this.getAlgorithm(), getNormalizedPasswordBytes(guess, hashCharset), this.getSalt(), this.getIterationCount());
<<<<<<< HEAD
            return Arrays.equals(this.digest, output);
=======
            return MessageDigest.isEqual(this.digest, output);
>>>>>>> 59954097
        } catch (NoSuchAlgorithmException nsae) {
            throw new InvalidKeyException(nsae);
        }
    }

    @Override
    <S extends KeySpec> S getKeySpec(Class<S> keySpecType) throws InvalidKeySpecException {
        if (keySpecType.isAssignableFrom(IteratedSaltedHashPasswordSpec.class)) {
            return keySpecType.cast(new IteratedSaltedHashPasswordSpec(this.getDigest(), this.getSalt(), this.getIterationCount()));
        }
        throw new InvalidKeySpecException();
    }

    /**
     * <p>
     * This method implements the SCRAM {@code Hi} function as specified by <a href="http://tools.ietf.org/html/rfc5802">
     * RFC 5802</a>. The function is defined as follows:
     *
     * <pre>
     *     Hi(str, salt, i)
     *         U1 &lt;- HMAC(str, salt + INT(1))
     *         U2 &lt;- HMAC(str, U1)
     *         ...
     *         Ui-1 &lt;- HMAC(str, Ui-2)
     *         Ui &lt;- HMAC(str, Ui-1)
     *         Hi &lt;- U1 XOR U2 XOR ... XOR Ui
     *         return Hi
     * </pre>
     *
     * where {@code i} is the iteration count, {@code +} is the string concatenation operator, and {@code INT(g)} is a
     * 4-octet encoding of the integer {@code g}, most significant octet first.
     * </p>
     *
     * @param algorithm the algorithm that should be used to hash the password.
     * @param password the password to be hashed.
     * @param salt the salt used to hash the password.
     * @param iterationCount the iteration count used to hash the password.
     *
     * @return a byte[] containing the hashed password.
     */
    static byte[] scramDigest(final String algorithm, final byte[] password, final byte[] salt, final int iterationCount)
            throws NoSuchAlgorithmException, InvalidKeyException {

        return scramDigest(algorithm, password, salt, iterationCount, StandardCharsets.UTF_8);
    }

    static byte[] scramDigest(final String algorithm, final byte[] password, final byte[] salt, final int iterationCount, final Charset hashCharset)
            throws NoSuchAlgorithmException, InvalidKeyException {

        Mac hmac = getMacInstance(algorithm, password);

        // compute U1 (see Hi function description in the javadoc).
        hmac.update(salt);
        hmac.update("\00\00\00\01".getBytes(hashCharset));
        byte[] hi = hmac.doFinal();
        addIterations(hi, hmac, 1, iterationCount);
        return hi;
    }

    static void addIterations(final byte[] hi, final Mac hmac, final int currentIterationCount, final int newIterationCount) {
        // compute U2 ... Ui, performing the xor with the previous result as we iterate.
        byte[] current = hi;
        for (int i = currentIterationCount; i < newIterationCount; i++) {
            hmac.update(current);
            current = hmac.doFinal();
            for (int j = 0; j < hi.length; j++) {
                hi[j] ^= current[j];
            }
        }
    }

    /**
     * <p>
     * Builds a {@link Mac} instance using the specified algorithm and password.
     * </p>
     *
     * @param algorithm the algorithm that should be used to hash the password.
     * @param password the password to be hashed.
     * @return the constructed {@link Mac} instance.
     */
    private static Mac getMacInstance(final String algorithm, final byte[] password) throws NoSuchAlgorithmException, InvalidKeyException {
        switch (algorithm) {
            case ALGORITHM_SCRAM_SHA_1: {
                Mac hmac = Mac.getInstance(HMAC_SHA1_ALGORITHM);
                Key key = new SecretKeySpec(password, HMAC_SHA1_ALGORITHM);
                hmac.init(key);
                return hmac;
            }
            case ALGORITHM_SCRAM_SHA_256: {
                Mac hmac = Mac.getInstance(HMAC_SHA256_ALGORITHM);
                Key key = new SecretKeySpec(password, HMAC_SHA256_ALGORITHM);
                hmac.init(key);
                return hmac;
            }
            case ALGORITHM_SCRAM_SHA_384: {
                Mac hmac = Mac.getInstance(HMAC_SHA384_ALGORITHM);
                Key key = new SecretKeySpec(password, HMAC_SHA384_ALGORITHM);
                hmac.init(key);
                return hmac;
            }
            case ALGORITHM_SCRAM_SHA_512: {
                Mac hmac = Mac.getInstance(HMAC_SHA512_ALGORITHM);
                Key key = new SecretKeySpec(password, HMAC_SHA512_ALGORITHM);
                hmac.init(key);
                return hmac;
            }
            default:
                throw log.noSuchAlgorithmInvalidAlgorithm(algorithm);
        }
    }

    public int hashCode() {
        return multiHashOrdered(multiHashOrdered(multiHashOrdered(Arrays.hashCode(digest), Arrays.hashCode(salt)), iterationCount), algorithm.hashCode());
    }

    public boolean equals(final Object obj) {
        if (! (obj instanceof ScramDigestPasswordImpl)) {
            return false;
        }
        ScramDigestPasswordImpl other = (ScramDigestPasswordImpl) obj;
        return iterationCount == other.iterationCount && algorithm.equals(other.algorithm) && MessageDigest.isEqual(digest, other.digest) && Arrays.equals(salt, other.salt);
    }

    private void readObject(ObjectInputStream ignored) throws NotSerializableException {
        throw new NotSerializableException();
    }

    Object writeReplace() {
        return ScramDigestPassword.createRaw(algorithm, digest, salt, iterationCount);
    }

    public ScramDigestPasswordImpl clone() {
        return this;
    }

}<|MERGE_RESOLUTION|>--- conflicted
+++ resolved
@@ -207,11 +207,7 @@
         if (guess.length == 0) return false;
         try {
             byte[] output = scramDigest(this.getAlgorithm(), getNormalizedPasswordBytes(guess, hashCharset), this.getSalt(), this.getIterationCount());
-<<<<<<< HEAD
-            return Arrays.equals(this.digest, output);
-=======
             return MessageDigest.isEqual(this.digest, output);
->>>>>>> 59954097
         } catch (NoSuchAlgorithmException nsae) {
             throw new InvalidKeyException(nsae);
         }
