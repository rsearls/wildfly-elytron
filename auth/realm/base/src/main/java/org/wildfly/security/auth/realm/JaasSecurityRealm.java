/*
 * JBoss, Home of Professional Open Source.
 * Copyright 2014 Red Hat, Inc., and individual contributors
 * as indicated by the @author tags.
 *
 * Licensed under the Apache License, Version 2.0 (the "License");
 * you may not use this file except in compliance with the License.
 * You may obtain a copy of the License at
 *
 *     http://www.apache.org/licenses/LICENSE-2.0
 *
 * Unless required by applicable law or agreed to in writing, software
 * distributed under the License is distributed on an "AS IS" BASIS,
 * WITHOUT WARRANTIES OR CONDITIONS OF ANY KIND, either express or implied.
 * See the License for the specific language governing permissions and
 * limitations under the License.
 */

package org.wildfly.security.auth.realm;

import static org.wildfly.security.auth.realm.ElytronMessages.log;

import javax.security.auth.Subject;
import javax.security.auth.callback.Callback;
import javax.security.auth.callback.CallbackHandler;
import javax.security.auth.callback.NameCallback;
import javax.security.auth.callback.PasswordCallback;
import javax.security.auth.callback.UnsupportedCallbackException;
import javax.security.auth.login.Configuration;
import javax.security.auth.login.LoginContext;
import javax.security.auth.login.LoginException;

import java.io.File;
import java.lang.reflect.InvocationTargetException;
import java.lang.reflect.Method;
import java.net.URI;
import java.nio.file.Paths;
import java.security.NoSuchAlgorithmException;
import java.security.Principal;
import java.security.Security;
import java.security.URIParameter;
import java.security.spec.AlgorithmParameterSpec;

import org.wildfly.common.Assert;
import org.wildfly.security.auth.callback.CredentialCallback;
import org.wildfly.security.authz.Attributes;
import org.wildfly.security.authz.AuthorizationIdentity;
import org.wildfly.security.auth.server.RealmIdentity;
import org.wildfly.security.auth.server.RealmUnavailableException;
import org.wildfly.security.auth.server.SecurityRealm;
import org.wildfly.security.auth.SupportLevel;
import org.wildfly.security.authz.MapAttributes;
import org.wildfly.security.credential.Credential;
import org.wildfly.security.evidence.Evidence;
import org.wildfly.security.evidence.PasswordGuessEvidence;

/**
 * A JAAS based {@link SecurityRealm} implementation.
 *
 * @author <a href="mailto:sguilhen@redhat.com">Stefan Guilhen</a>
 */
public class JaasSecurityRealm implements SecurityRealm {

    private static final String DEFAULT_CONFIGURATION_POLICY_TYPE = "JavaLoginConfig";
    private final URI jaasConfigFilePath;
    private final String entry;
    private final CallbackHandler handler;
    private final ClassLoader classLoader;

    /**
     * Construct a new instance.
     *
     * @param entry JAAS configuration file entry (must not be {@code null})
     */
    public JaasSecurityRealm(final String entry) {
        this(entry, (String) null);
    }

    /**
     * Construct a new instance.
     *
     * @param entry       JAAS configuration file entry (must not be {@code null})
     * @param classLoader classLoader to use with LoginContext, this class loader must contain LoginModule CallbackHandler classes
     */
    public JaasSecurityRealm(final String entry, final ClassLoader classLoader) {
        this(entry, null, classLoader);
    }

    /**
     * Construct a new instance.
     *
     * @param entry       JAAS configuration file entry (must not be {@code null})
     * @param jaasConfigFilePath path to JAAS configuration file
     */
    public JaasSecurityRealm(final String entry, final String jaasConfigFilePath) {
        this(entry, jaasConfigFilePath, null);
    }

    /**
     * Construct a new instance.
     *
     * @param entry              JAAS configuration file entry (must not be {@code null})
     * @param jaasConfigFilePath path to JAAS configuration file
     * @param classLoader        classLoader to use with LoginContext, this class loader must contain LoginModule CallbackHandler classes
     */
    public JaasSecurityRealm(final String entry, final String jaasConfigFilePath, final ClassLoader classLoader) {
        this(entry, jaasConfigFilePath, classLoader, null);
    }

    /**
     * Construct a new instance.
     *
     * @param entry              JAAS configuration file entry (must not be {@code null})
     * @param jaasConfigFilePath path to JAAS configuration file
     * @param callbackHandler    callbackHandler to pass to LoginContext
     * @param classLoader        classLoader to use with LoginContext, this class loader must contain LoginModule CallbackHandler classes
     */
    public JaasSecurityRealm(final String entry, final String jaasConfigFilePath, final ClassLoader classLoader, final CallbackHandler callbackHandler) {
        Assert.checkNotNullParam("entry", entry);
        if (jaasConfigFilePath != null) {
            this.jaasConfigFilePath = Paths.get(jaasConfigFilePath).toUri();
        } else {
            this.jaasConfigFilePath = null;
        }
        this.entry = entry;
        this.handler = callbackHandler;
        if (classLoader != null) {
            this.classLoader = classLoader;
        } else {
            this.classLoader = Thread.currentThread().getContextClassLoader();
        }
    }

    @Override
    public RealmIdentity getRealmIdentity(final Principal principal) {
<<<<<<< HEAD
        return new JaasRealmIdentity(principal);
=======
        if (principal instanceof NamePrincipal) {
            return new JaasRealmIdentity(principal);
        } else {
            NamePrincipal namePrincipal = NamePrincipal.from(principal);
            return namePrincipal != null ? new JaasRealmIdentity(namePrincipal) : RealmIdentity.NON_EXISTENT;
        }
>>>>>>> 59954097
    }

    @Override
    public SupportLevel getCredentialAcquireSupport(final Class<? extends Credential> credentialType, final String algorithmName, final AlgorithmParameterSpec parameterSpec) throws RealmUnavailableException {
        Assert.checkNotNullParam("credentialType", credentialType);
        return SupportLevel.UNSUPPORTED;
    }

    @Override
    public SupportLevel getEvidenceVerifySupport(final Class<? extends Evidence> evidenceType, final String algorithmName) throws RealmUnavailableException {
        Assert.checkNotNullParam("evidenceType", evidenceType);
        return SupportLevel.POSSIBLY_SUPPORTED;
    }

    /**
     * @param entry           login configuration file entry
     * @param subject         classLoader to use with LoginContext, this class loader must contain LoginModule CallbackHandler classes
     * @param callbackHandler callbackHandler to pass to LoginContext
     * @return the instance of LoginContext
     * @throws RealmUnavailableException
     */
    private LoginContext createLoginContext(final String entry, final Subject subject, final CallbackHandler callbackHandler) throws RealmUnavailableException {
        if (jaasConfigFilePath != null) {
            File file = new File(this.jaasConfigFilePath);
            if (!file.exists() && !file.isDirectory()) {
                throw ElytronMessages.log.failedToLoadJaasConfigFile();
            }
        }
        try {
            if (jaasConfigFilePath == null) {
                return new LoginContext(entry, subject, callbackHandler);
            } else {
                return new LoginContext(entry, subject, callbackHandler, Configuration.getInstance(DEFAULT_CONFIGURATION_POLICY_TYPE, new URIParameter(jaasConfigFilePath)));
            }
        } catch (LoginException | NoSuchAlgorithmException le) {
            throw ElytronMessages.log.failedToCreateLoginContext(le);
        }
    }

    private CallbackHandler createCallbackHandler(final Principal principal, final Evidence evidence) {
        if (handler != null) {
            try {
                final CallbackHandler callbackHandler = handler.getClass().getConstructor().newInstance();
                // custom handlers were allowed in the past as long as they had a public setSecurityInfo method. Use this method if it exists
                final Method setSecurityInfo = handler.getClass().getMethod("setSecurityInfo", Principal.class, Object.class);
                setSecurityInfo.invoke(callbackHandler, principal, evidence);
                return callbackHandler;
            } catch (InstantiationException | IllegalAccessException | NoSuchMethodException | InvocationTargetException e) {
                // ignore if this method does not exist
                return handler;
            }
        } else if (Security.getProperty("auth.login.defaultCallbackHandler") != null) {
            // security property "auth.login.defaultCallbackHandler" is not null so LoginContext will initialize it itself
            return null;
        } else {
            return new JaasSecurityRealmDefaultCallbackHandler(principal, evidence);
        }
    }

    private class JaasRealmIdentity implements RealmIdentity {

        private final Principal principal;
        private LoginContext loginContext;
        private Subject subject;

        private JaasRealmIdentity(final Principal principal) {
            this.principal = principal;
        }

        public Principal getRealmIdentityPrincipal() {
            return principal;
        }

        public Subject getSubject() {
            return subject;
        }

        @Override
        public SupportLevel getCredentialAcquireSupport(final Class<? extends Credential> credentialType, final String algorithmName, final AlgorithmParameterSpec parameterSpec) throws RealmUnavailableException {
            return JaasSecurityRealm.this.getCredentialAcquireSupport(credentialType, algorithmName, parameterSpec);
        }

        @Override
        public <C extends Credential> C getCredential(final Class<C> credentialType) throws RealmUnavailableException {
            return getCredential(credentialType, null);
        }

        @Override
        public <C extends Credential> C getCredential(final Class<C> credentialType, final String algorithmName) throws RealmUnavailableException {
            return getCredential(credentialType, algorithmName, null);
        }

        @Override
        public <C extends Credential> C getCredential(final Class<C> credentialType, final String algorithmName, final AlgorithmParameterSpec parameterSpec) throws RealmUnavailableException {
            return null;
        }

        @Override
        public SupportLevel getEvidenceVerifySupport(final Class<? extends Evidence> evidenceType, final String algorithmName) throws RealmUnavailableException {
            Assert.checkNotNullParam("evidenceType", evidenceType);
            return JaasSecurityRealm.this.getEvidenceVerifySupport(evidenceType, algorithmName);
        }

        @Override
        public boolean verifyEvidence(final Evidence evidence) throws RealmUnavailableException {
            Assert.checkNotNullParam("evidence", evidence);
            this.subject = null;
            boolean successfulLogin;
            ClassLoader oldClassLoader = Thread.currentThread().getContextClassLoader();
            try {
                if (classLoader != null) {
                    Thread.currentThread().setContextClassLoader(classLoader);
                }
                final CallbackHandler callbackHandler = createCallbackHandler(principal, evidence);
                final Subject subject = new Subject();
                loginContext = createLoginContext(entry, subject, callbackHandler);
                log.tracef("Trying to authenticate subject %s using LoginContext %s using JaasSecurityRealm", principal, loginContext);
                try {
                    loginContext.login();
                    successfulLogin = true;
                    this.subject = loginContext.getSubject();
                } catch (LoginException loginException) {
                    successfulLogin = false;
                    ElytronMessages.log.debugInfoJaasAuthenticationFailure(principal, loginException);
                }
            } finally {
                Thread.currentThread().setContextClassLoader(oldClassLoader);
            }
            return successfulLogin;
        }

        public boolean exists() {
            /* we don't really know that the identity exists, but we know that there is always
             * an authorization identity so that's as good as {@code true}
             */
            return true;
        }

        @Override
        public AuthorizationIdentity getAuthorizationIdentity() throws RealmUnavailableException {
            return JaasAuthorizationIdentity.fromSubject(subject);
        }

        @Override
        public void dispose() {
            // call logout in order to empty the subject
            ClassLoader oldClassLoader = Thread.currentThread().getContextClassLoader();
            try {
                try {
                    if (classLoader != null) {
                        Thread.currentThread().setContextClassLoader(classLoader);
                    }
                    if (loginContext != null) {
                        loginContext.logout();
                    }
                } catch (LoginException e) {
                    ElytronMessages.log.debugInfoJaasLogoutFailure(this.principal, e);
                }
            } finally {
                Thread.currentThread().setContextClassLoader(oldClassLoader);
            }
        }
    }

    /**
     * Default CallbackHandler passed to the LoginContext when none is provided to JAAS security realm and none is configured in the "auth.login.defaultCallbackHandler" security property.
     */
    private static class JaasSecurityRealmDefaultCallbackHandler implements CallbackHandler {

        private final Principal principal;
        private final Object evidence;

        private JaasSecurityRealmDefaultCallbackHandler(final Principal principal, final Evidence evidence) {
            this.principal = principal;
            this.evidence = evidence;
        }

        @Override
        public void handle(Callback[] callbacks) throws UnsupportedCallbackException {
            Assert.checkNotNullParam("callbacks", callbacks);
            for (Callback callback : callbacks) {
                if (callback instanceof NameCallback) {
                    NameCallback nc = (NameCallback) callback;
                    if (principal != null)
                        nc.setName(principal.getName());
                } else if (callback instanceof PasswordCallback) {
                    if (evidence instanceof PasswordGuessEvidence) {
                        ((PasswordCallback) callback).setPassword(((PasswordGuessEvidence) evidence).getGuess());
                    } else {
                        PasswordCallback pc = (PasswordCallback) callback;
                        char[] password = getPassword();
                        if (password != null)
                            pc.setPassword(password);
                    }
                } else if (callback instanceof CredentialCallback && evidence instanceof Credential) {
                    final CredentialCallback credentialCallback = (CredentialCallback) callback;
                    Credential credential = (Credential) evidence;
                    if (credentialCallback.isCredentialSupported(credential)) {
                        credentialCallback.setCredential(credential);
                    }
                } else {
                    throw ElytronMessages.log.unableToHandleCallback(callback, this.getClass().getName(), callback.getClass().getCanonicalName());
                }
            }
        }

        /**
         * Source: A utility method for obtaining of password taken from
         * https://github.com/picketbox/picketbox/blob/master/security-jboss-sx/jbosssx/src/main/java/org/jboss/security/auth/callback/JBossCallbackHandler.java
         * on November 2021
         * <p>
         * Try to convert the credential value into a char[] using the
         * first of the following attempts which succeeds:
         * <p>
         * 1. Check for instanceof char[]
         * 2. Check for instanceof String and then use toCharArray()
         * 3. See if credential has a toCharArray() method and use it
         * 4. Use toString() followed by toCharArray().
         *
         * @return a char[] representation of the credential.
         */
        private char[] getPassword() {
            char[] password = null;
            if (evidence instanceof char[]) {
                password = (char[]) evidence;
            } else if (evidence instanceof String) {
                String s = (String) evidence;
                password = s.toCharArray();
            } else {
                try {
                    Class<?>[] types = {};
                    Method m = evidence.getClass().getMethod("toCharArray", types);
                    Object[] args = {};
                    password = (char[]) m.invoke(evidence, args);
                } catch (Exception e) {
                    if (evidence != null) {
                        String s = evidence.toString();
                        password = s.toCharArray();
                    }
                }
            }
            return password;
        }
    }

    /**
     * A JAAS realm's authorization identity. Roles are mapped from all Subject's principals with the following rule:
     * key of the attribute is principal's simple classname and the value is principal's name
     */
    private static class JaasAuthorizationIdentity implements AuthorizationIdentity {

        private MapAttributes attributes;

        private static JaasAuthorizationIdentity fromSubject(final Subject subject) {
            MapAttributes attributes = new MapAttributes();
            // map all subject's principals to attributes with the following rule:
            // key of the attribute is principal's simple classname and the value is principal's name
            if (subject != null) {
                for (Principal principal : subject.getPrincipals()) {
                    attributes.addLast(principal.getClass().getSimpleName(), principal.getName());
                }
            }
            return new JaasAuthorizationIdentity(attributes);
        }

        private JaasAuthorizationIdentity(MapAttributes attributes) {
            this.attributes = attributes;
        }

        @Override
        public Attributes getAttributes() {
            return attributes;
        }
    }
}<|MERGE_RESOLUTION|>--- conflicted
+++ resolved
@@ -43,6 +43,7 @@
 
 import org.wildfly.common.Assert;
 import org.wildfly.security.auth.callback.CredentialCallback;
+import org.wildfly.security.auth.principal.NamePrincipal;
 import org.wildfly.security.authz.Attributes;
 import org.wildfly.security.authz.AuthorizationIdentity;
 import org.wildfly.security.auth.server.RealmIdentity;
@@ -133,16 +134,12 @@
 
     @Override
     public RealmIdentity getRealmIdentity(final Principal principal) {
-<<<<<<< HEAD
-        return new JaasRealmIdentity(principal);
-=======
         if (principal instanceof NamePrincipal) {
             return new JaasRealmIdentity(principal);
         } else {
             NamePrincipal namePrincipal = NamePrincipal.from(principal);
             return namePrincipal != null ? new JaasRealmIdentity(namePrincipal) : RealmIdentity.NON_EXISTENT;
         }
->>>>>>> 59954097
     }
 
     @Override
